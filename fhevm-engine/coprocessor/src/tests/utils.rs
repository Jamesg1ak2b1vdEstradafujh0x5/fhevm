--- conflicted
+++ resolved
@@ -1,11 +1,7 @@
 use crate::cli::Args;
-<<<<<<< HEAD
 use fhevm_engine_common::tfhe_ops::{current_ciphertext_version, deserialize_fhe_ciphertext};
 use rand::{Rng, RngCore};
 use std::collections::BTreeMap;
-=======
-use rand::Rng;
->>>>>>> 1d93ef1b
 use std::sync::atomic::{AtomicU16, Ordering};
 use testcontainers::{core::WaitFor, runners::AsyncRunner, GenericImage, ImageExt};
 use tokio::sync::watch::Receiver;
@@ -62,11 +58,7 @@
 
 const LOCAL_DB_URL: &str = "postgresql://postgres:postgres@127.0.0.1:5432/coprocessor";
 
-<<<<<<< HEAD
 pub async fn setup_test_app_existing_localhost() -> Result<TestInstance, Box<dyn std::error::Error>> {
-=======
-async fn setup_test_app_existing_localhost() -> Result<TestInstance, Box<dyn std::error::Error>> {
->>>>>>> 1d93ef1b
     Ok(TestInstance {
         _container: None,
         app_close_channel: None,
