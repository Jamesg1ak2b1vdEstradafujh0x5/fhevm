--- conflicted
+++ resolved
@@ -39,11 +39,7 @@
 ### Powerful features available out of the box
 
 - **High Precision Integers -** Up to 256 bits of precision for integers
-<<<<<<< HEAD
 - **Full range of Operators -** All typical operators are available: `+`, `-`, `*`, `/`, `<`, `>`, `==`, …
-=======
-- **Full range of Operators -** All typical operators are available: +,-,\*,/,<,>.==,...
->>>>>>> a70b19fa
 - **Encrypted If-Else Conditionals -** Check conditions on encrypted states
 - **On-chain Secure Randomness -** Generate randomness without using oracles
 - **Configurable Decryption -** Threshold, centralized or KMS decryption
