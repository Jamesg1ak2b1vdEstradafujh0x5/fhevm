--- conflicted
+++ resolved
@@ -33,18 +33,14 @@
   }
 ```
 
-<<<<<<< HEAD
 ## `GatewayContract` set up
 
-The [`GatewayContract`](../../gateway/GatewayContract.sol) is pre-deployed on the fhEVM testnet. It uses a default relayer account specified in the `PRIVATE_KEY_GATEWAY_RELAYER` environment variable in the `.env` file.
+The [`GatewayContract`](../../gateway/GatewayContract.sol) is pre-deployed on the fhEVM testnet. It uses a default relayer account specified in the `PRIVATE_KEY_GATEWAY_RELAYER` or `ADDRESS_GATEWAY_RELAYER` environment variable in the `.env` file.
 
 Relayers are the only accounts authorized to fulfill decryption requests. The role of the `GatewayContract`, however, is to independently verify the KMS signature during execution. This ensures that the relayers cannot manipulate or send fraudulent decryption results, even if compromised.
 However, the relayers are still trusted to forward decryption requests on time.
 
 ## `Gateway.requestDecryption` function
-=======
-Note that a [`GatewayContract`](../../gateway/GatewayContract.sol) contract is already predeployed on the fhEVM testnet, and a default relayer account is added through the specification of the environment variable `PRIVATE_KEY_GATEWAY_RELAYER` or `ADDRESS_GATEWAY_RELAYER` in the `.env` file. Relayers are the only accounts authorized to fulfil the decryption requests. However `GatewayContract` would still check the KMS signature during the fulfilment, so we trust the relayer only to forward the request on time, a rogue relayer could not cheat by sending fake decryption results.
->>>>>>> 2b25f8f6
 
 The interface of the `Gateway.requestDecryption` function from previous snippet is the following:
 
